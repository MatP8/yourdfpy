--- conflicted
+++ resolved
@@ -239,16 +239,10 @@
 def apply_visual_color(geom: trimesh.Trimesh, visual: Visual):
     if visual.material is None or visual.material.color is None:
         return
-<<<<<<< HEAD
-    geom.visual.face_colors[:] = [
-        int(255 * channel) for channel in visual.material.color.rgba
-    ]
-=======
     if isinstance(geom.visual, trimesh.visual.ColorVisuals):
         geom.visual.face_colors[:] = [
             int(255 * channel) for channel in visual.material.color.rgba
         ]
->>>>>>> 7c16cb68
 
 
 def filename_handler_null(fname):
